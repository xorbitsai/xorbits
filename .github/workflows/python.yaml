--- conflicted
+++ resolved
@@ -120,14 +120,7 @@
       if: ${{ matrix.module != 'gpu' }}
       run: |
         pip install numpy scipy cython coverage flaky
-<<<<<<< HEAD
-
-        if [[ "$PYTHON" == '3.9' ]]; then
-          conda install numba
-        fi
-=======
-      
->>>>>>> 5c67e270
+
         if [[ "$MODULE" == "xorbits" ]]; then
           pip install openpyxl
         fi
