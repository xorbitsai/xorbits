# Copyright 2022-2023 XProbe Inc.
# derived from copyright 1999-2021 Alibaba Group Holding Ltd.
#
# Licensed under the Apache License, Version 2.0 (the "License");
# you may not use this file except in compliance with the License.
# You may obtain a copy of the License at
#
#      http://www.apache.org/licenses/LICENSE-2.0
#
# Unless required by applicable law or agreed to in writing, software
# distributed under the License is distributed on an "AS IS" BASIS,
# WITHOUT WARRANTIES OR CONDITIONS OF ANY KIND, either express or implied.
# See the License for the specific language governing permissions and
# limitations under the License.

import asyncio
import logging
import os
import sys
from typing import Dict, List, Optional, Union

import numpy as np
import xoscar as mo
from xoscar.backends.router import Router
from xoscar.metrics import init_metrics

from ...lib.aio import get_isolation
from ...resource import cpu_count, cuda_count, mem_total
from ...services import NodeRole
from ...services.task.execution.api import ExecutionConfig
from ...typing import ClientType, ClusterType
from ..utils import get_third_party_modules_from_config, load_config
from .pool import create_supervisor_actor_pool, create_worker_actor_pool
from .service import start_supervisor, start_worker, stop_supervisor, stop_worker
from .session import AbstractSession, _new_session, ensure_isolation_created

logger = logging.getLogger(__name__)

# The default config file.
DEFAULT_CONFIG_FILE = os.path.join(
    os.path.dirname(os.path.abspath(__file__)), "config.yml"
)

# the default times to retry subtask.
DEFAULT_SUBTASK_MAX_RETRIES = 3
# the default time to cancel a subtask.
DEFAULT_SUBTASK_CANCEL_TIMEOUT = 5


def _load_config(config: Union[str, Dict] = None):
    return load_config(config, default_config_file=DEFAULT_CONFIG_FILE)


async def new_cluster_in_isolation(
    address: str = "0.0.0.0",
    n_worker: int = 1,
    n_cpu: Union[int, str] = "auto",
    mem_bytes: Union[int, str] = "auto",
    cuda_devices: Union[List[int], str] = "auto",
    subprocess_start_method: str = None,
    backend: str = None,
    config: Union[str, Dict] = None,
    web: bool = True,
    timeout: float = None,
    n_supervisor_process: int = 0,
    numa_external_addr_scheme: str = None,
    numa_enable_internal_addr: bool = None,
    gpu_external_addr_scheme: str = None,
    gpu_enable_internal_addr: bool = None,
    io_external_addr_scheme: Optional[str] = None,
    io_enable_internal_addr: Optional[bool] = None,
    external_addr_scheme: str = None,
    enable_internal_addr: bool = None,
    oscar_extra_conf: dict = None,
    log_config: dict = None,
    storage_config: Optional[dict] = None,
) -> ClientType:
    cluster = LocalCluster(
        address,
        n_worker,
        n_cpu,
        mem_bytes,
        cuda_devices,
        subprocess_start_method,
        backend,
        config,
        web,
        n_supervisor_process,
        numa_external_addr_scheme=numa_external_addr_scheme,
        numa_enable_internal_addr=numa_enable_internal_addr,
        gpu_external_addr_scheme=gpu_external_addr_scheme,
        gpu_enable_internal_addr=gpu_enable_internal_addr,
        io_external_addr_scheme=io_external_addr_scheme,
        io_enable_internal_addr=io_enable_internal_addr,
        external_addr_scheme=external_addr_scheme,
        enable_internal_addr=enable_internal_addr,
        oscar_extra_conf=oscar_extra_conf,
        log_config=log_config,
        storage_config=storage_config,
    )
    await cluster.start()
    return await LocalClient.create(cluster, timeout)


async def new_cluster(
    address: str = "0.0.0.0",
    n_worker: int = 1,
    n_cpu: Union[int, str] = "auto",
    mem_bytes: Union[int, str] = "auto",
    cuda_devices: Union[List[int], str] = "auto",
    subprocess_start_method: str = None,
    backend: str = None,
    config: Union[str, Dict] = None,
    web: bool = True,
    loop: asyncio.AbstractEventLoop = None,
    use_uvloop: Union[bool, str] = "auto",
    n_supervisor_process: int = 0,
    numa_external_addr_scheme: str = None,
    numa_enable_internal_addr: bool = None,
    gpu_external_addr_scheme: str = None,
    gpu_enable_internal_addr: bool = None,
    io_external_addr_scheme: Optional[str] = None,
    io_enable_internal_addr: Optional[bool] = None,
    external_addr_scheme: str = None,
    enable_internal_addr: bool = None,
    oscar_extra_conf: dict = None,
) -> ClientType:
    coro = new_cluster_in_isolation(
        address,
        n_worker=n_worker,
        n_cpu=n_cpu,
        mem_bytes=mem_bytes,
        cuda_devices=cuda_devices,
        subprocess_start_method=subprocess_start_method,
        backend=backend,
        config=config,
        web=web,
        n_supervisor_process=n_supervisor_process,
        numa_external_addr_scheme=numa_external_addr_scheme,
        numa_enable_internal_addr=numa_enable_internal_addr,
        gpu_external_addr_scheme=gpu_external_addr_scheme,
        gpu_enable_internal_addr=gpu_enable_internal_addr,
        io_external_addr_scheme=io_external_addr_scheme,
        io_enable_internal_addr=io_enable_internal_addr,
        external_addr_scheme=external_addr_scheme,
        enable_internal_addr=enable_internal_addr,
        oscar_extra_conf=oscar_extra_conf,
    )
    isolation = ensure_isolation_created(dict(loop=loop, use_uvloop=use_uvloop))
    fut = asyncio.run_coroutine_threadsafe(coro, isolation.loop)
    client = await asyncio.wrap_future(fut)
    client.session.as_default()
    return client


async def stop_cluster(cluster: ClusterType):
    isolation = get_isolation()
    coro = cluster.stop()
    await asyncio.wrap_future(asyncio.run_coroutine_threadsafe(coro, isolation.loop))
    Router.set_instance(None)


class LocalCluster:
    def __init__(
        self: ClusterType,
        address: str = "0.0.0.0",
        n_worker: int = 1,
        n_cpu: Union[int, str] = "auto",
        mem_bytes: Union[int, str] = "auto",
        cuda_devices: Union[List[int], List[List[int]], str] = "auto",
        subprocess_start_method: str = None,
        backend: str = None,
        config: Union[str, Dict] = None,
        web: Union[bool, str] = "auto",
        n_supervisor_process: int = 0,
        numa_external_addr_scheme: str = None,
        numa_enable_internal_addr: bool = None,
        gpu_external_addr_scheme: str = None,
        gpu_enable_internal_addr: bool = None,
        io_external_addr_scheme: Optional[str] = None,
        io_enable_internal_addr: Optional[bool] = None,
        external_addr_scheme: str = None,
        enable_internal_addr: str = None,
        oscar_extra_conf: dict = None,
        log_config: dict = None,
        storage_config: Optional[dict] = None,
    ):
        # auto choose the subprocess_start_method.
        if subprocess_start_method is None:
            subprocess_start_method = (
                "spawn" if sys.platform == "win32" else "forkserver"
            )
        self._address = address
        self._n_worker = n_worker
        self._n_cpu = cpu_count() if n_cpu == "auto" else n_cpu
        self._mem_bytes = mem_total() if mem_bytes == "auto" else mem_bytes
        self._cuda_devices = self._get_cuda_devices(cuda_devices, n_worker)
        self._subprocess_start_method = subprocess_start_method
        self._config = load_config(config, default_config_file=DEFAULT_CONFIG_FILE)
        execution_config = ExecutionConfig.from_config(self._config, backend=backend)
        self._log_config = log_config
        self._backend = execution_config.backend
        self._web = web
        self._n_supervisor_process = n_supervisor_process

        execution_config.merge_from(
            ExecutionConfig.from_params(
                backend=self._backend,
                n_worker=self._n_worker,
                n_cpu=self._n_cpu,
                mem_bytes=self._mem_bytes,
                cuda_devices=self._cuda_devices,
                subtask_cancel_timeout=self._config.get("scheduling", {}).get(
                    "subtask_cancel_timeout", DEFAULT_SUBTASK_CANCEL_TIMEOUT
                ),
                subtask_max_retries=self._config.get("scheduling", {}).get(
                    "subtask_max_retries", DEFAULT_SUBTASK_MAX_RETRIES
                ),
            )
        )

        # process oscar config
        self._process_oscar_config(
            numa_external_addr_scheme=numa_external_addr_scheme,
            numa_enable_internal_addr=numa_enable_internal_addr,
            gpu_external_addr_scheme=gpu_external_addr_scheme,
            gpu_enable_internal_addr=gpu_enable_internal_addr,
            io_external_addr_scheme=io_external_addr_scheme,
            io_enable_internal_addr=io_enable_internal_addr,
            external_addr_scheme=external_addr_scheme,
            enable_internal_addr=enable_internal_addr,
            oscar_extra_conf=oscar_extra_conf,
        )

<<<<<<< HEAD
=======
        # make memory allocation policy more aggressive on local by
        # assuming all the memory is available.
        if self._config.get("scheduling", {}).get("mem_hard_limit", None) is None:
            self._config["scheduling"]["mem_hard_limit"] = None

        if storage_config is not None:
            backend = list(storage_config.keys())[0]
            self._config["storage"]["backends"] = [backend]
            self._config["storage"][backend] = storage_config[backend]

>>>>>>> 421dec34
        self._bands_to_resource = execution_config.get_deploy_band_resources()
        self._supervisor_pool = None
        self._worker_pools = []

        self.supervisor_address = None
        self.web_address = None

    def _process_oscar_config(
        self,
        numa_external_addr_scheme: str = None,
        numa_enable_internal_addr: bool = None,
        gpu_external_addr_scheme: str = None,
        gpu_enable_internal_addr: bool = None,
        io_external_addr_scheme: Optional[str] = None,
        io_enable_internal_addr: Optional[bool] = None,
        external_addr_scheme: str = None,
        enable_internal_addr: str = None,
        oscar_extra_conf: dict = None,
    ):
        # process oscar config
        assert "oscar" in self._config
        oscar_config = self._config["oscar"]
        numa_config = oscar_config["numa"]
        numa_external_addr_scheme = (
            numa_external_addr_scheme
            if numa_external_addr_scheme is not None
            else external_addr_scheme
        )
        if numa_external_addr_scheme:
            numa_config["external_addr_scheme"] = numa_external_addr_scheme
        numa_enable_internal_addr = (
            numa_enable_internal_addr
            if numa_enable_internal_addr is not None
            else enable_internal_addr
        )
        if numa_enable_internal_addr is not None:
            numa_config["enable_internal_addr"] = numa_enable_internal_addr
        gpu_config = oscar_config["gpu"]
        gpu_external_addr_scheme = (
            gpu_external_addr_scheme
            if gpu_external_addr_scheme is not None
            else external_addr_scheme
        )
        if gpu_external_addr_scheme:
            gpu_config["external_addr_scheme"] = gpu_external_addr_scheme
        gpu_enable_internal_addr = (
            gpu_enable_internal_addr
            if gpu_enable_internal_addr is not None
            else enable_internal_addr
        )
        if gpu_enable_internal_addr is not None:
            gpu_config["enable_internal_addr"] = gpu_enable_internal_addr

        io_config = oscar_config["io"]
        io_external_addr_scheme = (
            io_external_addr_scheme
            if io_external_addr_scheme is not None
            else external_addr_scheme
        )
        if io_external_addr_scheme is not None:
            io_config["external_addr_scheme"] = io_external_addr_scheme
        io_enable_internal_addr = (
            io_enable_internal_addr
            if io_enable_internal_addr is not None
            else enable_internal_addr
        )
        if io_enable_internal_addr is not None:
            io_config["enable_internal_addr"] = io_enable_internal_addr

        if oscar_extra_conf is not None:
            oscar_config["extra_conf"] = oscar_extra_conf

    @staticmethod
    def _get_cuda_devices(cuda_devices, n_worker):
        if cuda_devices == "auto":
            total = cuda_count()
            all_devices = np.arange(total)
            return [list(arr) for arr in np.array_split(all_devices, n_worker)]

        else:
            if not cuda_devices:
                return [[]] * n_worker
            elif isinstance(cuda_devices[0], int):
                assert n_worker == 1
                return [cuda_devices]
            else:
                assert len(cuda_devices) == n_worker
                return cuda_devices

    @property
    def backend(self):
        return self._backend

    @property
    def external_address(self):
        return self._supervisor_pool.external_address

    async def start(self):
        await self._start_supervisor_pool()
        await self._start_worker_pools()
        # start service
        await self._start_service()

        # init metrics to guarantee metrics use in driver
        metric_configs = self._config.get("metrics", {})
        metric_backend = metric_configs.get("backend")
        init_metrics(metric_backend, config=metric_configs.get(metric_backend))

        if self._web:
            from ...services.web.supervisor import WebActor

            web_actor = await mo.actor_ref(
                WebActor.default_uid(), address=self.supervisor_address
            )
            self.web_address = await web_actor.get_web_address()
            logger.warning("Web service started at %s", self.web_address)

    async def _start_supervisor_pool(self):
        supervisor_modules = get_third_party_modules_from_config(
            self._config, NodeRole.SUPERVISOR
        )
        self._supervisor_pool = await create_supervisor_actor_pool(
            self._address,
            n_process=self._n_supervisor_process,
            modules=supervisor_modules,
            subprocess_start_method=self._subprocess_start_method,
            metrics=self._config.get("metrics", {}),
            web=self._web,
            # passing logging conf to config logging when create pools
            logging_conf=self._log_config,
            oscar_config=self._config.get("oscar"),
        )
        self.supervisor_address = self._supervisor_pool.external_address

    async def _start_worker_pools(self):
        worker_modules = get_third_party_modules_from_config(
            self._config, NodeRole.WORKER
        )
        for band_to_resource, worker_devices in zip(
            self._bands_to_resource, self._cuda_devices
        ):
            worker_pool = await create_worker_actor_pool(
                self._address,
                band_to_resource,
                modules=worker_modules,
                subprocess_start_method=self._subprocess_start_method,
                metrics=self._config.get("metrics", {}),
                cuda_devices=worker_devices,
                web=self._web,
                # passing logging conf to config logging when create pools
                logging_conf=self._log_config,
                oscar_config=self._config.get("oscar"),
            )
            self._worker_pools.append(worker_pool)

    async def _start_service(self):
        self._web = await start_supervisor(
            self.supervisor_address, config=self._config, web=self._web
        )
        for worker_pool, band_to_resource in zip(
            self._worker_pools, self._bands_to_resource
        ):
            await start_worker(
                worker_pool.external_address,
                self.supervisor_address,
                band_to_resource,
                config=self._config,
            )

    async def stop(self):
        from .session import SessionAPI

        # delete all sessions
        session_api = await SessionAPI.create(self._supervisor_pool.external_address)
        await session_api.delete_all_sessions()

        for worker_pool in self._worker_pools:
            await stop_worker(worker_pool.external_address, self._config)
        await stop_supervisor(self._supervisor_pool.external_address, self._config)
        for worker_pool in self._worker_pools:
            await worker_pool.stop()
        await self._supervisor_pool.stop()
        AbstractSession.reset_default()
        Router.set_instance(None)


class LocalClient:
    def __init__(self: ClientType, cluster: ClusterType, session: AbstractSession):
        self._cluster = cluster
        self.session = session

    @classmethod
    async def create(
        cls,
        cluster: LocalCluster,
        timeout: float = None,
    ) -> ClientType:
        session = await _new_session(
            cluster.external_address,
            backend=cluster.backend,
            default=True,
            timeout=timeout,
        )
        client = LocalClient(cluster, session)
        session.client = client
        return client

    @property
    def web_address(self):
        return self._cluster.web_address

    async def __aenter__(self):
        return self

    async def __aexit__(self, *_):
        await self.stop()

    async def stop(self):
        await stop_cluster(self._cluster)<|MERGE_RESOLUTION|>--- conflicted
+++ resolved
@@ -232,8 +232,6 @@
             oscar_extra_conf=oscar_extra_conf,
         )
 
-<<<<<<< HEAD
-=======
         # make memory allocation policy more aggressive on local by
         # assuming all the memory is available.
         if self._config.get("scheduling", {}).get("mem_hard_limit", None) is None:
@@ -244,7 +242,6 @@
             self._config["storage"]["backends"] = [backend]
             self._config["storage"][backend] = storage_config[backend]
 
->>>>>>> 421dec34
         self._bands_to_resource = execution_config.get_deploy_band_resources()
         self._supervisor_pool = None
         self._worker_pools = []
