--- conflicted
+++ resolved
@@ -42,11 +42,7 @@
     ACQUIRE_SLOT = 2
     EXECUTE = 3
     RELEASE_SLOT = 4
-<<<<<<< HEAD
-    FINISHED = 5
-=======
     FINISH = 5
->>>>>>> e0284e65
 
 
 class SubtaskStatus(Enum):
