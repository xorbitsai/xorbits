# Copyright 2022-2023 XProbe Inc.
#
# Licensed under the Apache License, Version 2.0 (the "License");
# you may not use this file except in compliance with the License.
# You may obtain a copy of the License at
#
#      http://www.apache.org/licenses/LICENSE-2.0
#
# Unless required by applicable law or agreed to in writing, software
# distributed under the License is distributed on an "AS IS" BASIS,
# WITHOUT WARRANTIES OR CONDITIONS OF ANY KIND, either express or implied.
# See the License for the specific language governing permissions and
# limitations under the License.

from collections import defaultdict
from enum import Enum
from itertools import count
from typing import TYPE_CHECKING, Any, Callable, Dict, Iterable, List, Type

from pandas.api.types import is_float_dtype, is_integer_dtype

from ..utils import safe_repr_str

if TYPE_CHECKING:  # pragma: no cover
    from ..core.adapter import MarsEntity


class DataType(Enum):
    object_ = 1
    scalar = 2
    tensor = 3
    dataframe = 4
    series = 5
    index = 6
    categorical = 7
    dataframe_groupby = 8
    series_groupby = 9


DATA_MEMBERS: Dict[DataType, Dict[str, Any]] = defaultdict(dict)


class AutoConversionType(Enum):
    int_conversion = 1
    float_conversion = 2

    def convert(self, val):
        if self == AutoConversionType.int_conversion:
            return int(val)
        else:
            return float(val)

    def generate_error_msg(self, val):
        if self == AutoConversionType.int_conversion:
            return f"{val} object cannot be interpreted as an integer."
        else:
            return f"{val} object cannot be interpreted as a float."


class Data:
    data_type: DataType

    __fields: List[str] = [
        "data_type",
        "_mars_entity",
    ]

    def __init__(self, *args, **kwargs):
        self.data_type: DataType = kwargs.pop("data_type")
        self._mars_entity = kwargs.pop("mars_entity", None)
        if len(args) > 0 or len(kwargs) > 0:  # pragma: no cover
            raise TypeError(f"Unexpected args {args} or kwargs {kwargs}.")

    @classmethod
    def from_mars(cls, mars_entity: "MarsEntity") -> "Data":
        from ..core.adapter import (
            MARS_CATEGORICAL_TYPE,
            MARS_DATAFRAME_GROUPBY_TYPE,
            MARS_DATAFRAME_TYPE,
            MARS_INDEX_TYPE,
            MARS_OBJECT_TYPE,
            MARS_SERIES_GROUPBY_TYPE,
            MARS_SERIES_TYPE,
            MARS_TENSOR_TYPE,
        )

        if isinstance(mars_entity, MARS_DATAFRAME_TYPE):
            data_type = DataType.dataframe
        elif isinstance(mars_entity, MARS_SERIES_TYPE):
            data_type = DataType.series
        elif isinstance(mars_entity, MARS_DATAFRAME_GROUPBY_TYPE):
            data_type = DataType.dataframe_groupby
        elif isinstance(mars_entity, MARS_SERIES_GROUPBY_TYPE):
            data_type = DataType.series_groupby
        elif isinstance(mars_entity, MARS_TENSOR_TYPE):
            data_type = DataType.tensor
        elif isinstance(mars_entity, MARS_INDEX_TYPE):
            data_type = DataType.index
        elif isinstance(mars_entity, MARS_CATEGORICAL_TYPE):
            data_type = DataType.categorical
        elif isinstance(mars_entity, MARS_OBJECT_TYPE):
            data_type = DataType.object_
        else:
            raise NotImplementedError(f"Unsupported mars type {type(mars_entity)}")
        return Data(mars_entity=mars_entity, data_type=data_type)

    def __setattr__(self, key: str, value: Any):
        from .adapter import MemberProxy

        if key in self.__fields:
            object.__setattr__(self, key, value)
        else:
            return MemberProxy.setattr(self._mars_entity, key, value)

    def __str__(self):
        if self._mars_entity is not None:
            return self._mars_entity.__str__()
        else:  # pragma: no cover
            return super().__str__()

    def __repr__(self):
        if self._mars_entity is not None:
            return self._mars_entity.__repr__()
        else:  # pragma: no cover
            return super().__repr__()

    def __array__(self):
        if self._mars_entity is not None:
            return self._mars_entity.__array__()
        else:  # pragma: no cover
            raise AttributeError("__array__")


class DataRefMeta(type):
    """
    Used to bind methods to subclasses of DataRef according to their data type.
    """

    __cls_members: Dict[str, Any]

    def __new__(mcs, name, bases, dct):
        cls = super().__new__(mcs, name, bases, dct)
        if name == "DataFrame":
            setattr(cls, "__cls_members", DATA_MEMBERS[DataType.dataframe])
        elif name == "Series":
            setattr(cls, "__cls_members", DATA_MEMBERS[DataType.series])
        elif name == "Index":
            setattr(cls, "__cls_members", DATA_MEMBERS[DataType.index])
        elif name == "DataFrameGroupBy":
            setattr(cls, "__cls_members", DATA_MEMBERS[DataType.dataframe_groupby])
        elif name == "SeriesGroupBy":
            setattr(cls, "__cls_members", DATA_MEMBERS[DataType.series_groupby])
        elif name == "ndarray":
            setattr(cls, "__cls_members", DATA_MEMBERS[DataType.tensor])
        return cls

    def __getattr__(cls, item: str):
        members = object.__getattribute__(cls, "__cls_members")
        if item not in members:
            raise AttributeError(item)
        else:
            return members[item]

    def __instancecheck__(cls: Type, instance: Any) -> bool:
        if not issubclass(instance.__class__, DataRef):
            # not a DataRef instance.
            return False

        if cls is DataRef:
            # isinstance(x, DataRef).
            return cls in instance.__class__.__mro__
        else:
            # for subclass like isinstance(x, DataFrame),
            # check its data_type if match with cls
            data_type = instance.data.data_type
            try:
                return data_type == SUB_CLASS_TO_DATA_TYPE[cls]
            except KeyError:
                # subclassing DataRef subclasses is not allowed.
                raise TypeError(f"Illegal subclass {instance.__class__.__name__}")


class DataRef(metaclass=DataRefMeta):
    data: Data

    __fields = ["data"]

    def __dir__(self) -> Iterable[str]:
        return list(DATA_MEMBERS[self.data.data_type])

    def __init__(self, data: Data):
        self.data = data

    def __getattr__(self, item):
        from .adapter import MemberProxy

        return MemberProxy.getattr(self, item)

    def __setattr__(self, key, value):
        if key in self.__fields:
            object.__setattr__(self, key, value)
        else:
            self.data.__setattr__(key, value)

    def _own_data(self):
        from .adapter import own_data

        return own_data(self.data._mars_entity)

    def __iter__(self):
        # Mars entity hasn't implemented __iter__, however `iter(mars_entity)`
        # still works, it's because iteration is supported by `__getitem__` that
        # accepts integers 0,1,.., it can be seen as a "legacy feature" that not
        # recommended. Here we implement __iter__ for some data types, others keep
        # behaviors with Mars.
        if self._own_data():
            # if own data, return iteration on data directly
            yield from iter(self.data._mars_entity.op.data)
        else:
            if self.data.data_type == DataType.dataframe:
                yield from iter(self.data._mars_entity.dtypes.index)
            elif self.data.data_type == DataType.series:
                for batch_data in self.data._mars_entity.iterbatch():
                    yield from batch_data.__iter__()
            elif self.data.data_type == DataType.index:
                for batch_data in self.data._mars_entity.to_series().iterbatch():
                    yield from batch_data.__iter__()
            else:

                def gen():
                    counter = count()
                    while True:
                        try:
                            yield self.__getitem__(next(counter))
                        except IndexError:
                            break

                yield from gen()

    def __len__(self):
        from .._mars.core import HasShapeTileable
        from .execution import run

        if isinstance(self.data._mars_entity, HasShapeTileable):
            try:
                return int(self.data._mars_entity.shape[0])
            except (IndexError, ValueError):
                # shape is unknown, execute it
                run(self)
                try:
                    return int(self.data._mars_entity.shape[0])
                except (IndexError, ValueError):  # happens when dimension is 0
                    raise TypeError(
                        f"object with shape {self.data._mars_entity.shape} has no len()"
                    )
        else:
            raise TypeError(f"object of type '{self.data.data_type}' has no len()")

    @safe_repr_str
    def __str__(self):
        from .execution import run

        if self._own_data():
            # skip execution if own data
            return self.data._mars_entity.op.data.__str__()
        else:
            run(self)
            return self.data.__str__()

    @safe_repr_str
    def __repr__(self):
        from .execution import run

        if self._own_data():
            # skip execution if own data
            return self.data._mars_entity.op.data.__repr__()
        else:
            run(self)
            return self.data.__repr__()

<<<<<<< HEAD
    def __array__(self):
        from .execution import run

        if self._own_data():
            return self.data._mars_entity.op.data.__array__()
        else:
            run(self)
            return self.data.__array__()

    def _to_int(self, cast=False):
=======
    def _to_int_or_float(self, conversion: AutoConversionType, cast: bool = False):
>>>>>>> 273507b3
        from .execution import run

        data_type = self.data.data_type
        if (
            data_type == DataType.tensor
            and len(self.shape) == 0
            and (is_integer_dtype(self.dtype) or is_float_dtype(self.dtype))
        ):
            run(self)
            return conversion.convert(self.to_numpy())
        elif data_type == DataType.object_:
            run(self)
            data_object = self.to_object()
            if cast or isinstance(data_object, int) or isinstance(data_object, float):
                return conversion.convert(self.to_object())
            else:
                raise TypeError(conversion.generate_error_msg(self.data.data_type))
        else:
            raise TypeError(conversion.generate_error_msg(self.data.data_type))

    def __bool__(self):
        data_type = self.data.data_type
        from .execution import run

        if data_type == DataType.tensor:
            if len(self.shape) == 0:
                run(self)
                return bool(self.to_numpy())
            else:
                if self.__len__() <= 1:
                    run(self)
                    return bool(self.to_numpy())
                else:
                    raise ValueError(
                        f"ValueError: The truth value of a {data_type} with more than one element is ambiguous. "
                        f"Use a.any() or a.all()"
                    )
        elif data_type == DataType.object_:
            run(self)
            return bool(self.to_object())
        elif (
            data_type == DataType.dataframe
            or data_type == DataType.series
            or data_type == DataType.index
        ):
            raise ValueError(
                f"The truth value of a {data_type} is ambiguous. Use a.empty, a.bool(), a.item(), a.any() or a.all()."
            )
        else:
            raise ValueError(f"{data_type} cannot be converted to boolean values.")

    def __int__(self):
        return self._to_int_or_float(AutoConversionType.int_conversion, cast=True)

    def __float__(self):
        return self._to_int_or_float(AutoConversionType.float_conversion, cast=True)

    def __index__(self):
        try:
            val = self._to_int_or_float(AutoConversionType.int_conversion, cast=False)
            return val
        except TypeError:
            raise TypeError(
                f"{self.data.data_type} object cannot be interpreted as an integer."
            )


SUB_CLASS_TO_DATA_TYPE: Dict[Type[DataRef], DataType] = dict()


def register_cls_to_type(data_type: DataType) -> Callable:
    def _wrap_cls(cls: Type[DataRef]):
        SUB_CLASS_TO_DATA_TYPE[cls] = data_type
        return cls

    return _wrap_cls<|MERGE_RESOLUTION|>--- conflicted
+++ resolved
@@ -278,7 +278,6 @@
             run(self)
             return self.data.__repr__()
 
-<<<<<<< HEAD
     def __array__(self):
         from .execution import run
 
@@ -288,10 +287,7 @@
             run(self)
             return self.data.__array__()
 
-    def _to_int(self, cast=False):
-=======
     def _to_int_or_float(self, conversion: AutoConversionType, cast: bool = False):
->>>>>>> 273507b3
         from .execution import run
 
         data_type = self.data.data_type
