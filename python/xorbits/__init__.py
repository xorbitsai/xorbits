--- conflicted
+++ resolved
@@ -45,8 +45,4 @@
 
 __version__ = _version.get_versions()["version"]
 
-<<<<<<< HEAD
-__all__ = ["init", "shutdown", "run"]
-=======
-__all__ = ["init", "shutdown", "run", "options", "option_context"]
->>>>>>> 662d9596
+__all__ = ["init", "shutdown", "run", "options", "option_context"]